## TravelEase

TravelEase is a simple travel booking prototype. It provides an easy way for users to submit flight requests and is built with a serverless mindset.

## Project Structure

- **amplify/** – Frontend application managed by AWS Amplify.
- **travel_backend/** – Backend infrastructure defined using the AWS Cloud Development Kit (CDK).

## Prerequisites

- Node.js installed on your machine
- AWS account with Amplify CLI configured
- AWS CDK CLI

## Getting Started

### Frontend

```
cd amplify
npm install
npm start
```

### Backend

```
cd travel_backend
npm install
npm run build
cdk deploy
```

## System Design

<<<<<<< HEAD
System Design:
![Contact Form GIF](system_design/contact_form.gif)

the lambda test with sam cli command:
```
sam local invoke HelloWorldFunction --env-vars env.json --event events/event.json
```
=======
![Contact Form GIF](system_design/contact_form.gif)
>>>>>>> 08d3bd4c
<|MERGE_RESOLUTION|>--- conflicted
+++ resolved
@@ -34,14 +34,9 @@
 
 ## System Design
 
-<<<<<<< HEAD
-System Design:
 ![Contact Form GIF](system_design/contact_form.gif)
 
 the lambda test with sam cli command:
 ```
 sam local invoke HelloWorldFunction --env-vars env.json --event events/event.json
-```
-=======
-![Contact Form GIF](system_design/contact_form.gif)
->>>>>>> 08d3bd4c
+```